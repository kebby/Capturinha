//
// Copyright (C) Tammo Hinrichs 2021. All rights reserved.
// Licensed under the MIT License. See LICENSE.md file for full license information
//

#include <math.h>

#include "types.h"
#include "system.h"
#include "graphics.h"

#include "audiocapture.h"
#include "colormath.h"
#include "encode.h"
#include "output.h"

#include "ScreenCapture.h"

#include "resource.h"

class ScreenCapture : public IScreenCapture
{
    CaptureConfig Config;

    IEncode* encoder = nullptr;
    IAudioCapture* audioCapture = nullptr;
    AudioInfo audioInfo = {};
    Thread* processThread = nullptr;
    Thread* captureThread = nullptr;
    uint sizeX = 0, sizeY = 0, rateNum = 0, rateDen = 0;

    CaptureStats Stats = {};
    double avSkew = 0;
    double fps = 0;
    double bitrate = 0;

    void CalcVU(const uint8 *ptr, uint size)
    {
        uint ch = audioInfo.Channels;
        if (audioInfo.Format != AudioFormat::F32)
            ch = 0;

        size /= 4 * ch;

        for (uint i = 0; i < ch; i++)
        {
            const float* data = ((float*)ptr) + i;
            float cvu = Stats.VU[i];
            for (uint s = 0; s < size; s++)
            {
                float v = fabsf(*data);
                if (v > cvu)
                    cvu = v;
                else
                    cvu *= 0.9999f;
                data += ch;
            }
            Stats.VU[i] = cvu;
            Stats.VUPeak[i] = Max(Stats.VUPeak[i], cvu);
        }

        for (int i = ch; i < 32; i++)
            Stats.VU[i] = -1;        
    }

    void ProcessThreadFunc(Thread& thread)
    {
        static const char* const extensions[] = { "mp4", "mov", "mkv" };

        String prefix = Config.Directory + "\\" + Config.NamePrefix;

        auto systime = GetSystemTime();
        auto filename = String::PrintF("%s_%04d-%02d-%02d_%02d.%02d.%02d_%dx%d_%.4gfps.%s",
            (const char*)prefix,
            systime.year, systime.month, systime.day, systime.hour, systime.minute, systime.second,
            sizeX, sizeY, (double)rateNum / rateDen,
            extensions[(int)Config.UseContainer]
        );

        audioInfo = audioCapture ? audioCapture->GetInfo() : AudioInfo{ .Format = AudioFormat::None };

        OutputPara para =
        {
            .filename = filename,
            .SizeX = sizeX,
            .SizeY = sizeY,
            .RateNum = rateNum,
            .RateDen = rateDen,
            .Audio = audioInfo,
            .CConfig = &Config,
        };

        Stats = {};
        Stats.Filename = filename;
        Stats.FPS = (double)rateNum / rateDen;
        Stats.SizeX = sizeX;
        Stats.SizeY = sizeY;
        
        IOutput* output = CreateOutputLibAV(para);

        const uint audioSize = para.Audio.BytesPerSample * (para.Audio.SampleRate / 10);
        uint8* audioData = new uint8[audioSize];

        bool firstVideo = true;
        bool firstAudio = true;

        double firstVideoTime = 0;
        
        double vTimeSent = 0;
        double aTimeSent = 0;
        bool scrlOn = true;
        if (Config.BlinkScrollLock)
            SetScrollLock(true);

        int frameCount = 0;
        uint totalBytes = 0;

        while (thread.IsRunning())
        {
            uint8* data;
            uint size;

            double videoTime;
            while (encoder->BeginGetPacket(data, size, 2, videoTime))
            {
                output->SubmitVideoPacket(data, size);
                encoder->EndGetPacket();
                vTimeSent += (double)rateDen / rateNum;

                if (firstVideo)
                {
                    firstVideoTime = videoTime;
                    firstVideo = false;
                    if (audioCapture)
                        audioCapture->JumpToTime(firstVideoTime);
                }

                if (audioCapture)
                {
                    double audioTime = 0;
                    uint audio = audioCapture->Read(audioData, audioSize, audioTime);
                    if (audio)
                    {
                        output->SubmitAudio(audioData, audio);
                        aTimeSent += (double)audio / ((double)para.Audio.BytesPerSample * para.Audio.SampleRate);
                        CalcVU(audioData, audio);
                    }
                    avSkew += 0.03 * (aTimeSent - vTimeSent - avSkew);
                }

                if (Config.BlinkScrollLock)
                {
                    bool blink = fmod(GetTime(), 1) < 0.5f;
                    if (blink != scrlOn)
                    {
                        SetScrollLock(blink);
                        scrlOn = blink;
                    }
                }

                frameCount++;
                totalBytes += size;

                double br = (8. * size * rateNum) / (1000. * rateDen);
                bitrate += 0.03 * (br  - bitrate);
                Stats.AvgBitrate = (8. * (double)totalBytes * rateNum) / (1000. * frameCount * rateDen);
                Stats.MaxBitrate = Max(Stats.MaxBitrate, bitrate);
                Stats.Time = (double)frameCount * rateDen / rateNum;
                Stats.Frames.PushTail(CaptureStats::Frame{ .FPS = fps, .AVSkew = avSkew, .Bitrate = bitrate });
            }        
        }

        if (Config.BlinkScrollLock && scrlOn)
            SetScrollLock(false);

        delete output;
        delete[] audioData;
    }


    struct CbConvert
    {
        Mat44 yuvmatrix;      // convert from RGB to YUV, needs to have bpp baked in (so eg. *255)
        uint pitch;           // bytes per line
        uint height;          // # of lines
        uint scale;           // upscale factor, only when UPSCALE is defined
        uint _pad[1];
        Mat44 colormatrix;    // convert to ST 2020 and normalize to 10000 nits
    };

    void CaptureThreadFunc(Thread& thread)
    {
        bool first = true;
        int duplicated = 0;
        int over = 0;
        double lastFrameTime = GetTime();
        double ltf2 = lastFrameTime;
        double frameDuration = 0;
        uint upscale = 1;

        double vInSkew = 0;
        uint64 lastFrameCount = 0;

        Mat44 yuvMatrix;
        RCPtr<GpuByteBuffer> outBuffer;

        uint scrSizeX = 0, scrSizeY = 0;

        while (thread.IsRunning())
        {
            bool record = !Config.RecordOnlyFullscreen || IsFullscreen();
            Stats.Recording = record;

            CaptureInfo info;
            if (CaptureFrame(2, info))
            {
                double time = GetTime();
                double deltaf = (time - ltf2) * (double)info.rateNum / info.rateDen;
                bool hdr = info.tex->para.format == PixelFormat::RGBA16F;

                lastFrameTime = ltf2 = time;

                if (!record)
                {
                    Delete(processThread);
                    Delete(encoder);
                    scrSizeX = scrSizeY = 0;
                    ReleaseFrame();
                    for (int i = 0; i < 32; i++)
                        if (Stats.VU[i] > 0)
                            Stats.VU[i] = 0;
                    continue;
                }

                if (scrSizeX != info.sizeX || scrSizeY != info.sizeY || rateNum != info.rateNum || rateDen != info.rateDen)
                {
                    // (re)init encoder and processing thread, starts new output file
                    scrSizeX = sizeX = info.sizeX;
                    scrSizeY = sizeY = info.sizeY;
                    rateNum = info.rateNum;
                    rateDen = info.rateDen;
                    frameDuration = (double)info.rateDen / info.rateNum;

                    upscale = 1;
                    if (Config.Upscale)
                    {
                        while (sizeY * upscale < Config.UpscaleTo)
                            upscale++;
                        sizeX *= upscale;
                        sizeY *= upscale;
                    }

                    if (encoder)
                        encoder->Flush();

                    Delete(processThread);
                    Delete(encoder);

                    encoder = CreateEncodeNVENC(Config, hdr);

                    auto fmt = encoder->GetBufferFormat();
                    auto fi = GetFormatInfo(fmt, sizeX, sizeY);
                    outBuffer = new GpuByteBuffer(fi.lines * fi.pitch, GpuBuffer::Usage::GpuOnly);
                   
                    auto source = LoadResource(IDR_COLORCONVERT, TEXTFILE);
                    Array<ShaderDefine> defines =
                    {
                        ShaderDefine { "OUTFORMAT", String::PrintF("%d", (int)fmt) },
                        ShaderDefine { "UPSCALE", upscale > 1 ? "1":"0" },
                        ShaderDefine { "HDR", hdr ? "1" : "0"  },
                    };
                    Shader = CompileShader(Shader::Type::Compute, source, "csc", defines, "colorconvert.hlsl");

                    switch (fmt)
                    {
                    case IEncode::BufferFormat::BGRA8: 
<<<<<<< HEAD
                        colorMatrix = { true }; 
=======
                        yuvMatrix = {}; 
>>>>>>> 3842721f
                        break;
                    default:
                        yuvMatrix = MakeRGB2YUV44(hdr ? Rec2020 : Rec709, fi.ymin, fi.ymax, fi.uvmin, fi.uvmax);
                    }
                    yuvMatrix = yuvMatrix * Mat44::Scale(fi.amp);
                    
                    encoder->Init(sizeX, sizeY, rateNum, rateDen, outBuffer);
                    first = true;
                    duplicated = 0;
                    over = 0;

                    lastFrameCount = 0;
                }
                else
                {
                    int deltaFrames = (int)(info.frameCount - lastFrameCount);
                    ASSERT(deltaFrames < 0x8000000000000000);
                    lastFrameCount = info.frameCount;

                    // Encode frame
                    if (first)
                    {
                        first = false;
                        processThread = new Thread(Bind(this, &ScreenCapture::ProcessThreadFunc));
                    }
                    else
                    {
                        int dup = Max(1, deltaFrames) - 1 - duplicated;

                        if (dup < 0)
                        {
                            over -= dup;
                            dup = 0;
                        }
                        else
                        {
                            int doover = Min(dup, over);
                            dup -= doover;
                            over -= doover;
                        }

                        for (int i = 0; i < dup; i++)
                        {
                            encoder->DuplicateFrame();
                            AtomicInc(Stats.FramesDuplicated);
                        }

                        if (deltaFrames)
                        {
                            double curfps = (double)info.rateNum / ((double)info.rateDen * deltaFrames);
                            if (!fps) fps = curfps;
                            fps += 0.03 * (curfps - fps);
                        }
                    }

                    if (deltaFrames)
                    {
                        auto fi = GetFormatInfo(encoder->GetBufferFormat(), sizeX, sizeY);

                        // color space conversion
                        CBuffer<CbConvert> cb;
                        cb->yuvmatrix = yuvMatrix.Transpose();
                        cb->pitch = fi.pitch;
                        cb->height = sizeY;
                        cb->scale = upscale;
                        cb->colormatrix = Mat44(Rec709.GetConvertTo(Rec2020) * Mat33::Scale(80.f / 10000.0f), 0).Transpose();

                        CBindings bind;
                        bind.res[0] = info.tex;
                        bind.uav[0] = outBuffer;
                        bind.cb[0] = &cb;

                        Dispatch(Shader, bind, (sizeX + 7) / 8, (sizeY + 7) / 8, 1);

                        encoder->SubmitFrame(info.time);
                        AtomicInc(Stats.FramesCaptured);
                    }
                }
                ReleaseFrame();

                // (it's that easy)
                duplicated = 0;
            }

            if (encoder && !first)
            {
                // if more than a certain time has passed without a new image, assume a skipped frame
                double time = GetTime();
                while (time - lastFrameTime > 2.5 * frameDuration)
                {
                    if (over)
                    {
                        over--;
                    }
                    else
                    {
                        encoder->DuplicateFrame();
                        AtomicInc(Stats.FramesDuplicated);
                        duplicated++;
                    }

                    lastFrameTime += frameDuration;
                    double curfps = (double)info.rateNum / ((double)info.rateDen * (duplicated + 1.0));
                    fps += 0.03 * (curfps - fps);
                }
            }
        }

        if (encoder)
            encoder->Flush();

        delete processThread;
        delete encoder;
       
    }

public:

    RCPtr<Shader> Shader;

 
    ScreenCapture(const CaptureConfig& cfg) : Config(cfg)
    {
        InitD3D(Config.OutputIndex);
       
        if (Config.CaptureAudio)
            audioCapture = CreateAudioCaptureWASAPI(Config);
        captureThread = new Thread(Bind(this, &ScreenCapture::CaptureThreadFunc));

        for (int i = 0; i < 32; i++)
            Stats.VU[i] = i ? -1.0f : 0.0f;
    }

    ~ScreenCapture()
    {
        delete captureThread;
        delete audioCapture;
        ExitD3D();
    }

    const CaptureStats &GetStats() override { return Stats; }
};


IScreenCapture* CreateScreenCapture(const CaptureConfig& config) { return new ScreenCapture(config); }<|MERGE_RESOLUTION|>--- conflicted
+++ resolved
@@ -274,11 +274,7 @@
                     switch (fmt)
                     {
                     case IEncode::BufferFormat::BGRA8: 
-<<<<<<< HEAD
-                        colorMatrix = { true }; 
-=======
                         yuvMatrix = {}; 
->>>>>>> 3842721f
                         break;
                     default:
                         yuvMatrix = MakeRGB2YUV44(hdr ? Rec2020 : Rec709, fi.ymin, fi.ymax, fi.uvmin, fi.uvmax);
